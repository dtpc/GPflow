--- conflicted
+++ resolved
@@ -16,14 +16,11 @@
 import tensorflow as tf
 import numpy as np
 import unittest
-<<<<<<< HEAD
-=======
 from gpflow import settings
->>>>>>> 91aa5884
 import warnings
 
 from testing.gpflow_testcase import GPflowTestCase
-from GPflow import settings
+from gpflow import settings
 
 
 float_type = settings.dtypes.float_type
@@ -32,32 +29,17 @@
 
 class TransformTests(GPflowTestCase):
     def setUp(self):
-<<<<<<< HEAD
         with self.test_session():
             self.x = tf.placeholder(float_type, 10)
             self.x_np = np.random.randn(10).astype(np_float_type)
             self.transforms = []
-            for transform in GPflow.transforms.Transform.__subclasses__():
-                if transform!=GPflow.transforms.LowerTriangular:
+            for transform in gpflow.transforms.Transform.__subclasses__():
+                if transform!=gpflow.transforms.LowerTriangular:
                     self.transforms.append(transform())
                 else:
                     self.transforms.append(transform(4))
-            #self.transforms = [C() for C in GPflow.transforms.Transform.__subclasses__()]
-            self.transforms.append(GPflow.transforms.Logistic(7.3, 19.4))
-=======
-        tf.reset_default_graph()
-        self.x = tf.placeholder(float_type,10)
-        self.x_np = np.random.randn(10).astype(np_float_type)
-        self.session = tf.Session()
-        self.transforms = []
-        for transform in gpflow.transforms.Transform.__subclasses__():
-            if transform!=gpflow.transforms.LowerTriangular:
-                self.transforms.append(transform())
-            else:
-                self.transforms.append(transform(4))
-        #self.transforms = [C() for C in gpflow.transforms.Transform.__subclasses__()]
-        self.transforms.append(gpflow.transforms.Logistic(7.3, 19.4))
->>>>>>> 91aa5884
+            #self.transforms = [C() for C in gpflow.transforms.Transform.__subclasses__()]
+            self.transforms.append(gpflow.transforms.Logistic(7.3, 19.4))
 
     def test_tf_np_forward(self):
         """
@@ -88,20 +70,13 @@
         def jacobian(f):
             return tf.stack([tf.gradients(f(self.x)[i], self.x)[0] for i in range(10)])
 
-<<<<<<< HEAD
         with self.test_session() as sess:
             tf_jacs = [tf.log(tf.matrix_determinant(jacobian(t.tf_forward)))
                        for t in self.transforms
-                       if type(t) is not GPflow.transforms.LowerTriangular]
+                       if type(t) is not gpflow.transforms.LowerTriangular]
             hand_jacs = [t.tf_log_jacobian(self.x)
                          for t in self.transforms
-                         if type(t) is not GPflow.transforms.LowerTriangular]
-=======
-        tf_jacs = [tf.log(tf.matrix_determinant(jacobian(t.tf_forward))) for t in self.transforms if
-                   type(t) is not gpflow.transforms.LowerTriangular]
-        hand_jacs = [t.tf_log_jacobian(self.x) for t in self.transforms if
-                     type(t) is not gpflow.transforms.LowerTriangular]
->>>>>>> 91aa5884
+                         if type(t) is not gpflow.transforms.LowerTriangular]
 
             for j1, j2 in zip(tf_jacs, hand_jacs):
                 self.assertTrue(np.allclose(
@@ -158,14 +133,8 @@
 
 class TestDiagMatrixTransform(GPflowTestCase):
     def setUp(self):
-<<<<<<< HEAD
-        self.t1 = GPflow.transforms.DiagMatrix(dim=1)
-        self.t2 = GPflow.transforms.DiagMatrix(dim=3)
-=======
-        self.session = tf.Session()
         self.t1 = gpflow.transforms.DiagMatrix(dim=1)
         self.t2 = gpflow.transforms.DiagMatrix(dim=3)
->>>>>>> 91aa5884
 
     def test_forward_backward(self):
         free_1d = np.random.randn(8)
